from environmentbase.template import Template
from environmentbase import resources
from troposphere import Ref, Parameter, Base64, Join, Output, GetAtt, ec2, route53, autoscaling
import troposphere.constants as tpc
from troposphere.policies import CreationPolicy, ResourceSignal

SCHEME_INTERNET_FACING = 'internet-facing'
SCHEME_INTERNAL = 'internal'
PUBLIC_ACCESS_CIDR = '0.0.0.0/0'


class HaCluster(Template):
    """
    Generic highly available cluster template
    Contains an ELB, Autoscaling Group, Security Groups, and optional internal DNS record
    """

    def __init__(self,
                 name='HaCluster',
                 ami_name='amazonLinuxAmiId',
                 user_data='',
                 env_vars={},
                 min_size=1, max_size=1,
                 instance_type='t2.micro',
                 subnet_layer=None,
                 elb_scheme=SCHEME_INTERNET_FACING,
                 elb_listeners=[
                    {
                        'elb_protocol': 'HTTP',
                        'elb_port': 80
                    }
                 ],
                 elb_health_check_port=None,
                 elb_health_check_protocol='TCP',
                 elb_health_check_path='',
                 elb_idle_timeout=None,
                 cname='',
                 custom_tags={},
                 creation_policy_timeout=None):
        
        # This will be the name used in resource names and descriptions
        self.name = name

        # This is the name used to identify the AMI from the ami_cache.json file
        self.ami_name = ami_name

        # This is the contents of the userdata script as a string
        self.user_data = user_data

        # This is a dictionary of environment variables to inject into the instances
        self.env_vars = env_vars

        # These define the lower and upper boundaries of the autoscaling group
        self.min_size = min_size
        self.max_size = max_size

        # The type of instance for the autoscaling group
        self.instance_type = instance_type
        
        # This is the subnet layer that the ASG is in (public, private, ...)
        self.subnet_layer = subnet_layer

        # This is the type of ELB: internet-facing gets a publicly accessible DNS, while internal is only accessible to the VPC
        self.elb_scheme = elb_scheme

        # This should be a list of dictionaries defining each listener for the ELB
        # Each dictionary can contain elb_port [required], elb_protocol, instance_port, instance_protocol, ssl_cert_name
        self.elb_listeners = elb_listeners

        # This is the health check port for the cluster
        self.elb_health_check_port = elb_health_check_port

        # The ELB health check protocol for the cluster (HTTP, HTTPS, TCP, SSL)
        self.elb_health_check_protocol = elb_health_check_protocol

        # The ELB health check path for the cluster (Only for HTTP and HTTPS)
        self.elb_health_check_path = elb_health_check_path

<<<<<<< HEAD
        # Add a creation policy with a custom timeout if one was specified
        if creation_policy_timeout:
            self.creation_policy = CreationPolicy(ResourceSignal=ResourceSignal(Timeout='PT' + str(creation_policy_timeout) + 'M'))
        else:
            self.creation_policy = None
=======
        # The Idle Timeout for the ELB (how long your connection can stay idle before being terminated)
        self.elb_idle_timeout = elb_idle_timeout
>>>>>>> f2b5963b

        # This is an optional fully qualified DNS name to create a CNAME in a private hosted zone
        self.cname = cname

        # Translate the custom_tags dict to a list of autoscaling Tags
        self.custom_tags = []
        for key, value in custom_tags.iteritems():
            self.custom_tags.append(autoscaling.Tag(key, value, True))

        super(HaCluster, self).__init__(template_name=self.name)


    def build_hook(self):
        """
        Hook to add tier-specific assets within the build stage of initializing this class.
        """

        # Set the subnet_layer if it wasn't passed in
        self.set_subnet_layer()

        # Create security groups for the ASG and ELB and connect them together
        self.add_security_groups()

        # Add the IAM role for the autoscaling group
        self.add_cluster_instance_profile()

        # Add the ELB for the autoscaling group
        self.add_cluster_elb()

        # Add the CNAME for the ELB
        self.add_cname()

        # Add the userdata for the autoscaling group
        self.add_user_data()

        # Add the autoscaling group for the cluster
        self.add_cluster_asg()

        # Add the outputs for the stack
        self.add_outputs()


    def set_subnet_layer(self):
        """
        If the subnet layer is not passed in, use a private subnet if there are any, otherwise use a public subnet.
        This needs to happen in the build hook, since subnets is not yet initialized in the constructor. You 
        probably won't need to override this. This logic is also duplicated in template.add_asg(), but we need to 
        set it out here so we can pass the same subnet to template.add_elb()
        """
        if not self.subnet_layer:
            if len(self._subnets.get('private')) > 0:
                self.subnet_layer = self._subnets['private'].keys()[0]
            else:
                self.subnet_layer = self._subnets['public'].keys()[0]

    def add_security_groups(self):
        """
        Wrapper method to encapsulate process of creating security groups for this tier
        Creates security groups for both ASG and ELB and opens the ports between them
        Sets self.security_groups as a dictionary with two security_groups: ha_cluster and elb
        """
        # Determine ingress rules for ELB security -- open to internet for internet-facing ELB, open to VPC for internal ELB
        access_cidr = PUBLIC_ACCESS_CIDR if self.elb_scheme == SCHEME_INTERNET_FACING else self.vpc_cidr

        # Create the ingress rules to the ELB security group
        elb_sg_ingress_rules = []
        for elb_port in [listener.get('elb_port') for listener in self.elb_listeners]:
            elb_sg_ingress_rules.append(ec2.SecurityGroupRule(FromPort=elb_port, ToPort=elb_port, IpProtocol='tcp', CidrIp=access_cidr))

        # Create the ELB security group and attach the ingress rules
        elb_sg_name = '%sElbSecurityGroup' % self.name
        elb_sg = self.add_resource(
            ec2.SecurityGroup(
                elb_sg_name,
                GroupDescription='Security group for %s ELB' % self.name,
                VpcId=self.vpc_id,
                SecurityGroupIngress=elb_sg_ingress_rules)
        )

        # Create the ASG security group 
        ha_cluster_sg_name = '%sSecurityGroup' % self.name
        ha_cluster_sg = self.add_resource(
            ec2.SecurityGroup(
                ha_cluster_sg_name,
                GroupDescription='Security group for %s' % self.name,
                VpcId=self.vpc_id)
        )

        # Create the reciprocal rules between the ELB and the ASG for all instance ports
        # NOTE: The condition in the list comprehension exists because elb_port is used as a default when instance_port is not specified
        cluster_sg_ingress_ports = [listener.get('instance_port') if listener.get('instance_port') else listener.get('elb_port') for listener in self.elb_listeners]

        # Also add the health check port if it's not included in the instance ports
        if self.elb_health_check_port and self.elb_health_check_port not in cluster_sg_ingress_ports:
            cluster_sg_ingress_ports.append(self.elb_health_check_port)

        for cluster_sg_ingress_port in cluster_sg_ingress_ports:
            self.create_reciprocal_sg(
                elb_sg, elb_sg_name,
                ha_cluster_sg, ha_cluster_sg_name,
                from_port=cluster_sg_ingress_port)

        self.security_groups = {'ha_cluster': ha_cluster_sg, 'elb': elb_sg}

        return self.security_groups


    def add_cluster_instance_profile(self):
        """
        Wrapper method to encapsulate process of adding the IAM role for the autoscaling group
        Sets self.instance_profile with the IAM Role resource, used in creation of the Launch Configuration
        """
        self.instance_profile = None


    def add_cluster_elb(self):
        """
        Wrapper method to encapsulate process of creating the ELB for the autoscaling group
        Sets self.cluster_elb with the ELB resource
        """
        # If the ELB is internal, use the same subnet layer as the ASG
        elb_subnet_layer = self.subnet_layer if self.elb_scheme == SCHEME_INTERNAL else None

        # This creates the ELB, opens the specified ports, and attaches the security group and logging bucket
        self.cluster_elb = self.add_elb(
            resource_name=self.name,
            security_groups=[self.security_groups['elb']],
            listeners=self.elb_listeners,
            utility_bucket=self.utility_bucket,
            subnet_layer=elb_subnet_layer,
            scheme=self.elb_scheme,
            idle_timeout=self.elb_idle_timeout,
            health_check_port=self.elb_health_check_port,
            health_check_protocol=self.elb_health_check_protocol,
            health_check_path=self.elb_health_check_path
        )


    def add_cname(self):
        """
        Wrapper method to encapsulate process of creating a CNAME DNS record for the ELB
        Requires InternalHostedZone parameter
        Sets self.cname_record with the record resource
        """

        if not self.cname:
            return

        hosted_zone = self.add_parameter(Parameter(
            'InternalHostedZone',
            Description='Internal Hosted Zone Name',
            Type='String'))

        self.cname_record = self.add_resource(route53.RecordSetType(
            self.name.lower() + 'DnsRecord',
            HostedZoneId=Ref(hosted_zone),
            Comment='CNAME record for %s' % self.name,
            Name=self.cname,
            Type='CNAME',
            TTL='300',
            ResourceRecords=[GetAtt(self.cluster_elb, 'DNSName')]))


    def add_user_data(self):
        """
        Wrapper method to encapsulate process of constructing userdata for the autoscaling group
        Sets self.user_data_payload constructed from the passed in user_data and env_vars 
        """
        self.user_data_payload = self.construct_user_data(self.env_vars, self.user_data)


    def add_cluster_asg(self):
        """
        Wrapper method to encapsulate process of creating the autoscaling group
        Sets self.cluster_asg with the autoscaling group resource
        """
        self.cluster_asg = self.add_asg(
            layer_name=self.name,
            security_groups=[self.security_groups['ha_cluster'], self.common_security_group],
            load_balancer=self.cluster_elb,
            ami_name=self.ami_name,
            user_data=self.user_data_payload,
            instance_type=self.instance_type,
            min_size=self.min_size,
            max_size=self.max_size,
            subnet_layer=self.subnet_layer,
            instance_profile=self.instance_profile,
            custom_tags=self.custom_tags,
            creation_policy=self.creation_policy
        )

    def add_outputs(self):
        """
        Wrapper method to encapsulate creation of stack outputs for this template
        """
        self.add_output(Output('%sELBDNSName' % self.name, Value=GetAtt(self.cluster_elb, 'DNSName')))
        self.add_output(Output('%sSecurityGroupId' % self.name, Value=Ref(self.security_groups['ha_cluster'])))
        self.add_output(Output('%sElbSecurityGroupId' % self.name, Value=Ref(self.security_groups['elb'])))
<|MERGE_RESOLUTION|>--- conflicted
+++ resolved
@@ -76,16 +76,14 @@
         # The ELB health check path for the cluster (Only for HTTP and HTTPS)
         self.elb_health_check_path = elb_health_check_path
 
-<<<<<<< HEAD
         # Add a creation policy with a custom timeout if one was specified
         if creation_policy_timeout:
             self.creation_policy = CreationPolicy(ResourceSignal=ResourceSignal(Timeout='PT' + str(creation_policy_timeout) + 'M'))
         else:
             self.creation_policy = None
-=======
+
         # The Idle Timeout for the ELB (how long your connection can stay idle before being terminated)
         self.elb_idle_timeout = elb_idle_timeout
->>>>>>> f2b5963b
 
         # This is an optional fully qualified DNS name to create a CNAME in a private hosted zone
         self.cname = cname
