--- conflicted
+++ resolved
@@ -280,16 +280,8 @@
         """
         Method calculates and adds a CloudFormation mapping that is used to set VPC and Subnet CIDR blocks.  Calculated based on CIDR block sizes and additionally checks to ensure all network segments fit inside of the specified overall VPC CIDR
         @param network_config [dict] dictionary of values containing data for creating
-<<<<<<< HEAD
-        """
-        public_subnet_count = int(network_config.get('public_subnet_count', 2))
-        private_subnet_count = int(network_config.get('private_subnet_count', 2))
-        public_subnet_size = str(network_config.get('public_subnet_size', '24'))
-        private_subnet_size = str(network_config.get('private_subnet_size', '22'))
-=======
-        '''
-        az_count = int(network_config.get('az_count','2'))
->>>>>>> 08a08354
+        """
+        az_count = int(network_config.get('az_count', '2'))
         network_cidr_base = str(network_config.get('network_cidr_base', '172.16.0.0'))
         network_cidr_size = str(network_config.get('network_cidr_size', '20'))
         first_network_address_block = str(network_config.get('first_network_address_block', network_cidr_base))
