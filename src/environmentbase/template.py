--- conflicted
+++ resolved
@@ -50,20 +50,11 @@
         m.update(self.__validation_formatter())
         return m.hexdigest()
 
-<<<<<<< HEAD
     def build_hook(self):
         """
         Provides template subclasses a place to assemble resources with access to common parameters and mappings.
         Executed by add_child_template() after add_common_params_to_child_template() and load_ami_cache()
         """
-=======
-    def merge(self, template):
-        '''
-        Copies into this Template the Parameters, Outputs, Resources,
-        @param template [EnvironmentBase.Template] - instance of an EnvironmentBase template to be merged into the current template.
-        return:
-        '''
->>>>>>> 818c5cfe
         pass
 
     def to_template_json(self):
@@ -77,13 +68,15 @@
 
         # set the date that this template was generated
         if 'dateGenerated' not in self.outputs:
-            self.add_output(Output('dateGenerated',
+            self.add_output(Output(
+                'dateGenerated',
                 Value=str(datetime.utcnow()),
                 Description='UTC datetime representation of when this template was generated'))
 
         # generate the template validation hash
         if 'templateValidationHash' not in self.outputs:
-            self.add_output(Output('templateValidationHash',
+            self.add_output(Output(
+                'templateValidationHash',
                 Value=self.__get_template_hash(),
                 Description='Hash of this template that can be used as a simple means of validating whether a template has been changed since it was generated.'))
 
@@ -107,7 +100,7 @@
         """
         Validation formatter helps to ensure consistent formatting for hash validation workflow
         """
-        return json.dumps(json.loads(self.to_json()), separators=(',',':'))
+        return json.dumps(json.loads(self.to_json()), separators=(',', ':'))
 
     def add_parameter_idempotent(self,
                                  troposphere_parameter):
@@ -136,11 +129,11 @@
         """
         key_serial = str(int(time.time()))
 
-        if upload_key_name == None:
+        if not upload_key_name:
             upload_key_name = self.name
 
-        if s3_key_prefix == None:
-            s3_key_name = '/' +  upload_key_name + '.' + key_serial + '.template'
+        if not s3_key_prefix:
+            s3_key_name = '/' + upload_key_name + '.' + key_serial + '.template'
         else:
             s3_key_name = s3_key_prefix + '/' + upload_key_name + '.' + key_serial + '.template'
 
