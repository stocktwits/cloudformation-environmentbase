import os
import os.path
import copy
import sys
import botocore.exceptions
import boto3
import troposphere.cloudformation as cf
from troposphere import Ref, Parameter, GetAtt, Join, Output, FindInMap
from template import Template
import cli
import resources as res
from fnmatch import fnmatch

# Allow comments in json if you can but at least parse regular json if not
try:
    import commentjson as json
except ImportError:
    import json

<<<<<<< HEAD
=======
def _get_internal_resource(resource_name):
    '''Retrieves resource embedded in the package (even if installed as a zipped archive).'''
    return json.loads(resource_string(__name__, 'data/' + resource_name))

DEFAULT_CONFIG_FILENAME = 'config.json'
DEFAULT_AMI_CACHE_FILENAME = 'ami_cache.json'
>>>>>>> 818c5cfe

TIMEOUT = 60


class ValidationError(Exception):
    pass


class EnvironmentBase(object):
    '''
    EnvironmentBase encapsulates functionality required to build and deploy a network and common resources for object storage within a specified region
    '''

    config_filename = None
    config = {}
    globals = {}
    template_args = {}
    template = None
    manual_parameter_bindings = {}
    subnets = {}
    ignore_outputs = ['templateValidationHash', 'dateGenerated']
    stack_outputs = {}

<<<<<<< HEAD
    def __init__(self, view=None, create_missing_files=True, config_filename=res.DEFAULT_CONFIG_FILENAME):
        """
=======
    def __init__(self, view=None, create_missing_files=True, config_filename=DEFAULT_CONFIG_FILENAME):
        '''
>>>>>>> 818c5cfe
        Init method for environment base creates all common objects for a given environment within the CloudFormation
        template including a network, s3 bucket and requisite policies to allow ELB Access log aggregation and
        CloudTrail log storage.
        :param view: View object to use.
        :param create_missing_files: Specifies policy to use when local files are missing.  When disabled missing files will cause an IOException
        :param config_filename: The name of the config file to load by default.  Note: User can still override this value from the CLI with '--config-file'.
        '''

        # Load the user interface
        if view is None:
            view = cli.CLI()

        # Config filename check has to happen now because the rest of the settings rely on having a loaded config file
        if hasattr(view, 'config_filename') and view.config_filename is not None:
            self.config_filename = view.config_filename
        else:
            self.config_filename = config_filename

        # Config location override
        self.create_missing_files = create_missing_files
        self.handle_local_config()

        # Process any global flags here before letting the view execute any requested user actions
        view.update_config(self.config)

        # Shortcut references to config sections
        self.globals = self.config.get('global', {})
        self.template_args = self.config.get('template', {})

        # Finally allow the view to execute the user's requested action
        view.process_request(self)

    def write_template_to_file(self):
        '''
        Serializes self.template to string and writes it to the file named in config['global']['output']
        '''
        indent = 0 if not self.config['global']['print_debug'] else 4

        with open(self.config['global']['output'], 'w') as output_file:
            # Here to_json() loads child templates into S3
            raw_json = self.template.to_template_json()

            reloaded_template = json.loads(raw_json)
            json.dump(reloaded_template, output_file, indent=indent, separators=(',', ':'))

    def create_action(self):
        '''
        Default create_action invoked by the CLI
        Initializes a new template instance, and write it to file.
        '''
        self.initialize_template()

        # Do custom troposphere resource creation in your overridden copy of this method

        self.write_template_to_file()

    def deploy_action(self):
        '''
        Default deploy_action invoked by the CLI
        Attempt to query the status of the stack. If it already exists and is in a ready state, it will issue an
        update-stack command. If the stack does not yet exist, it will issue a create-stack command
<<<<<<< HEAD
        """
=======
        '''
        cfn_conn = boto3.client('cloudformation')
        cfn_template_filename = self.config['global']['output']
>>>>>>> 818c5cfe

        # If the boto section of config is used, create the session with it
        # Otherwise, assume boto has been set up another way
        if self.config['boto']['region_name']:
            session = boto3.session.Session(region_name=self.config['boto']['region_name'])
        else:
            session = boto3.session.Session()

        if self.config['boto']['aws_access_key_id'] and self.config['boto']['aws_secret_access_key']:
            cfn_conn = session.client(
                'cloudformation',
                aws_access_key_id=self.config['boto']['aws_access_key_id'],
                aws_secret_access_key=self.config['boto']['aws_secret_access_key']
            )
        else:
            cfn_conn = session.client('cloudformation')

        # Validate existence of and read in the template file
        cfn_template_filename = self.config['global']['output']
        if os.path.isfile(cfn_template_filename):
            with open(self.config['global']['output'], 'r') as cfn_template_file:
                cfn_template = cfn_template_file.read().replace('\n', '')

        else:
            print 'Template at: %s not found\n' % cfn_template_filename
            sys.exit(1)

        stack_name = self.config['global']['environment_name']
        stack_params = [{
            'ParameterKey': 'ec2Key',
            'ParameterValue': self.config['template']['ec2_key_default']
        }]

        # First try to do an update-stack... if it doesn't exist, then try create-stack
        try:
            response = cfn_conn.describe_stacks(StackName=stack_name)

            stack = None
            for s in response.get('Stacks'):
                if s.get('StackName') == stack_name:
                    stack = s
            if not stack:
                raise Exception('Cannot find stack %s' % stack_name)

            status = stack.get('StackStatus')

            if status == 'ROLLBACK_COMPLETE':
                print 'Stack rolled back. Deleting it first.\n'
                cfn_conn.delete_stack(StackName=stack_name)
                print 'Re-run the command once it is deleted.\n'
                raise Exception('Cannot update, current state: %s' % status)

            # CREATE_COMPLETE and UPDATE_COMPLETE are both permissible states
            if not status.endswith('_COMPLETE'):
                raise Exception('Cannot update, current state: %s' % status)

            cfn_conn.update_stack(
                StackName=stack_name,
                TemplateBody=cfn_template,
                Parameters=stack_params,
                Capabilities=['CAPABILITY_IAM'])
            print "Updated existing stack %s\n" % stack_name

        except botocore.exceptions.ClientError:
            # Load template to string
            cfn_conn.create_stack(
                StackName=stack_name,
                TemplateBody=cfn_template,
                Parameters=stack_params,
                Capabilities=['CAPABILITY_IAM'],
                DisableRollback=True,
                TimeoutInMinutes=TIMEOUT)
            print "Created new CF stack %s\n" % stack_name

<<<<<<< HEAD
    def _validate_config_helper(self, schema, config, path):
        # Check each requirement
        for (req_key, req_value) in schema.iteritems():

            # Check for key match, usually only one match but parametrized keys can have multiple matches
            # Uses 'filename' match, similar to regex but only supports '?', '*', [XYZ], [!XYZ]
            filter_fun = lambda candidate_key: fnmatch(candidate_key, req_key)

            # Find all config keys matching the requirement
            matches = filter(filter_fun, config.keys())
            if not matches:
                message = "Config file missing section " + str(path) + ('.' if path is not '' else '') + req_key
                raise ValidationError(message)

            # Validate each matching config entry
            for matching_key in matches:
                new_path = path + ('.' if path is not '' else '') + matching_key

                # ------------ value check -----------
                if isinstance(req_value, basestring):
                    req_type = res.get_type(req_value)

                    if not isinstance(config[matching_key], req_type):
                        message = "Type mismatch in config, %s should be of type %s, not %s" % \
                                  (new_path, req_value, type(config[matching_key]).__name__)
                        raise ValidationError(message)
                    # else:
                    #     print "%s validated: %s == %s" % (new_path, req_value, type(config[matching_key]).__name__)

                # if the schema is nested another level .. we must go deeper
                elif isinstance(req_value, dict):
                    matching_value = config[matching_key]
                    if not isinstance(matching_value, dict):
                        message = "Type mismatch in config, %s should be a dict, not %s" % \
                                  (new_path, type(matching_value).__name__)
                        raise ValidationError(message)

                    self._validate_config_helper(req_value, matching_value, new_path)

    def _validate_config(self, config, factory_schema=res.CONFIG_REQUIREMENTS):
        """
        Compares provided dict against TEMPLATE_REQUIREMENTS. Checks that required all sections and values are present
        and that the required types match. Throws ValidationError if not valid.
        :param config: dict to be validated
        """
        # Merge in any requirements provided by subclass's
        config_reqs_copy = copy.deepcopy(factory_schema)
        config_reqs_copy.update(self.get_config_schema_hook())
=======
    @classmethod
    def _validate_config(cls, config):
        '''
        Compares provided dict against TEMPLATE_REQUIREMENTS. Checks that required all sections and values are present
        and that the required types match. Throws ValidationError if not valid.
        :param config: dict to be validated
        '''
        for (section, key_reqs) in TEMPLATE_REQUIREMENTS.iteritems():
            if section not in config:
                message = "Config file missing section: ", section
                raise ValidationError(message)
>>>>>>> 818c5cfe

        self._validate_config_helper(config_reqs_copy, config, '')

    @staticmethod
    def get_config_schema_hook():
        """
        This method is provided for subclasses to update config requirements with additional required keys and their types.
        The format is a dictionary with key values being one of bool/int/float/str/list.
        Example (yes comments are allowed):
        {
            "template": {
                // Name of json file containing mapping labels to AMI ids
                "ami_map_file": "basestring",
                "mock_upload": "bool",
            }
        }
        :return: dict of config settings to be merged into base config, match existing keys to replace.
        """
        return {}

    @staticmethod
    def get_factory_defaults_hook():
        """
        This method is provided for subclasses to update factory default config file with additional sections.
        The format is basic json (with comment support).
        {
            "template": {
                // Name of json file containing mapping labels to AMI ids
                "ami_map_file": "ami_cache.json",
                "mock_upload": false,
            }
        }
        :return: dict of config settings to be merged into base config, match existing keys to replace.
        """
        return {}

    def handle_local_config(self):
        '''
        Use local file if present, otherwise use factory values and write that to disk
        unless self.create_missing_files == false, in which case throw IOError
        '''

        # If override config file exists, use it
        if os.path.isfile(self.config_filename):
            with open(self.config_filename, 'r') as f:
                content = f.read()
                config = json.loads(content)

        # If we are instructed to create fresh override file, do it
        # unless the filename is something other than DEFAULT_CONFIG_FILENAME
        elif self.create_missing_files and self.config_filename == res.DEFAULT_CONFIG_FILENAME:
            # Merge in any defaults provided by subclass's
            default_config_copy = copy.deepcopy(res.FACTORY_DEFAULT_CONFIG)
            default_config_copy.update(self.get_factory_defaults_hook())

            # Don't want changes to config modifying the FACTORY_DEFAULT
            config = copy.deepcopy(default_config_copy)

            with open(self.config_filename, 'w') as f:
                f.write(json.dumps(default_config_copy, indent=4, separators=(',', ': ')))

        # Otherwise complain
        else:
            raise IOError(self.config_filename + ' could not be found')

        # Validate and save results
        self._validate_config(config)
        self.config = config

    def initialize_template(self):
        '''
        Create new Template instance, set description and common parameters and load AMI cache.
        '''
        self.template = Template(self.globals.get('output', 'default_template'))

        self.template.description = self.template_args.get('description', 'No Description Specified')
        self.add_common_parameters(self.template_args)
        EnvironmentBase.load_ami_cache(self.template, self.create_missing_files)

<<<<<<< HEAD
    @staticmethod
    def load_ami_cache(template, create_missing_files=True):
        """
        Method gets the ami cache from the file locally and adds a mapping for ami ids per region into the template
        This depends on populating ami_cache.json with the AMI ids that are output by the packer scripts per region
        @param template The template to attach the AMI mapping to
        @param create_missing_file File loading policy, if true
        """
=======
    def load_ami_cache(self):
        '''
        Read in ami_cache file and attach AMI mapping to template. This file associates human readable handles to AMI ids.
        '''
>>>>>>> 818c5cfe
        file_path = None

        # Users can provide override ami_cache in their project root
        local_amicache = os.path.join(os.getcwd(), res.DEFAULT_AMI_CACHE_FILENAME)
        if os.path.isfile(local_amicache):
            file_path = local_amicache

        # Or sibling to the executing class
        elif os.path.isfile(res.DEFAULT_AMI_CACHE_FILENAME):
            file_path = res.DEFAULT_AMI_CACHE_FILENAME

<<<<<<< HEAD
        if file_path:
            with open(file_path, 'r') as json_file:
                json_data = json.load(json_file)
        elif create_missing_files:
            json_data = res.FACTORY_DEFAULT_AMI_CACHE
            with open(res.DEFAULT_AMI_CACHE_FILENAME, 'w') as f:
                f.write(json.dumps(res.FACTORY_DEFAULT_AMI_CACHE, indent=4, separators=(',', ': ')))
=======
    def add_ami_mapping(self, ami_map_file_path):
        '''
        Method gets the ami cache from the file locally and adds a mapping for ami ids per region into the template
        This depends on populating ami_cache.json with the AMI ids that are output by the packer scripts per region
        @param ami_map_file [string] path representing where to find the AMI map to ingest into this template
        '''
        if ami_map_file_path:
            with open(ami_map_file_path, 'r') as json_file:
                json_data = json.load(json_file)
        elif self.create_missing_files:
            json_data = FACTORY_DEFAULT_AMI_CACHE
            with open(DEFAULT_AMI_CACHE_FILENAME, 'w') as f:
                f.write(json.dumps(FACTORY_DEFAULT_AMI_CACHE, indent=4, separators=(',', ': ')))
        else:
            raise IOError(DEFAULT_AMI_CACHE_FILENAME + ' could not be found')

        for region in json_data:
            for key in json_data[region]:
                self.add_region_map_value(region, key, json_data[region][key])

    def register_elb_to_dns(self,
                            elb,
                            tier_name,
                            tier_args):
        '''
        Method handles the process of uniformly creating CNAME records for ELBs in a given tier
        @param elb [Troposphere.elasticloadbalancing.LoadBalancer]
        @param tier_name [str]
        @param tier_args [dict]
        '''
        if 'environmentHostedZone' not in self.template.parameters:
            hostedzone = self.template.add_parameter(Parameter(
                "environmentHostedZone",
                Description="The DNS name of an existing Amazon Route 53 hosted zone",
                Default=tier_args.get('base_hosted_zone_name', 'devopsdemo.com'),
                Type="String"))
        else:
            hostedzone = self.template.parameters.get('environmentHostedZone')

        if tier_name.lower() + 'HostName' not in self.template.parameters:
            host_name = self.template.add_parameter(Parameter(
                tier_name.lower() + 'HostName',
                Description="Friendly host name to append to the environmentHostedZone base DNS record",
                Type="String",
                Default=tier_args.get('tier_host_name', tier_name.lower())))
>>>>>>> 818c5cfe
        else:
            raise IOError(res.DEFAULT_AMI_CACHE_FILENAME + ' could not be found')

        template.add_ami_mapping(json_data)

    def add_common_parameters(self,
                              template_config):
        '''
        Adds common parameters for instance creation to the CloudFormation template
        @param template_config [dict] collection of template-level configuration values to drive the setup of this method
        '''
        self.template.add_parameter_idempotent(Parameter('ec2Key',
                Type='String',
                Default=template_config.get('ec2_key_default','default-key'),
                Description='Name of an existing EC2 KeyPair to enable SSH access to the instances',
                AllowedPattern=res.get_str('ec2_key'),
                MinLength=1,
                MaxLength=255,
                ConstraintDescription=res.get_str('ec2_key_message')))

        self.remote_access_cidr = self.template.add_parameter(Parameter('remoteAccessLocation',
                Description='CIDR block identifying the network address space that will be allowed to ingress into public access points within this solution',
                Type='String',
                Default='0.0.0.0/0',
                MinLength=9,
                MaxLength=18,
<<<<<<< HEAD
                AllowedPattern=res.get_str('cidr_regex'),
                ConstraintDescription=res.get_str('cidr_regex_message')))
=======
                AllowedPattern=self.strings.get('cidr_regex'),
                ConstraintDescription=self.strings.get('cidr_regex_message')))

    def add_region_map_value(self,
                             region,
                             key,
                             value):
        '''
        Method adds a key value pair to the RegionMap mapping within this CloudFormation template
        @param region [string] AWS region name that the key value pair is associated with
        @param key [string] name of the key to store in the RegionMap mapping for the specified Region
        @param value [string] value portion of the key value pair related to the region specified
        '''
        self.__init_region_map([region])
        if region not in self.template.mappings['RegionMap']:
            self.template.mappings['RegionMap'][region] = {}
        self.template.mappings['RegionMap'][region][key] = value

    def get_logging_bucket_policy_document(self,
                                           utility_bucket,
                                           elb_log_prefix='elb_logs',
                                           cloudtrail_log_prefix='cloudtrail_logs'):
        '''
        Method builds the S3 bucket policy statements which will allow the proper AWS account ids to write ELB Access Logs to the specified bucket and prefix.
        Per documentation located at: http://docs.aws.amazon.com/ElasticLoadBalancing/latest/DeveloperGuide/configure-s3-bucket.html
        @param utility_bucket [Troposphere.s3.Bucket] object reference of the utility bucket for this tier
        @param elb_log_prefix [string] prefix for paths used to prefix the path where ELB will place access logs
        '''
        if elb_log_prefix != None and elb_log_prefix != '':
            elb_log_prefix = elb_log_prefix + '/'
        else:
            elb_log_prefix = ''

        if cloudtrail_log_prefix != None and cloudtrail_log_prefix != '':
            cloudtrail_log_prefix = cloudtrail_log_prefix + '/'
        else:
            cloudtrail_log_prefix = ''

        elb_accts = {'us-west-1': '027434742980',
                     'us-west-2': '797873946194',
                     'us-east-1': '127311923021',
                     'eu-west-1': '156460612806',
                     'ap-northeast-1': '582318560864',
                     'ap-southeast-1': '114774131450',
                     'ap-southeast-2': '783225319266',
                     'sa-east-1': '507241528517',
                     'us-gov-west-1': '048591011584'}

        for region in elb_accts:
            self.add_region_map_value(region, 'elbAccountId', elb_accts[region])

        statements = [{"Action" : ["s3:PutObject"],
                       "Effect" : "Allow",
                       "Resource" : Join('', ['arn:aws:s3:::', Ref(utility_bucket), '/', elb_log_prefix + 'AWSLogs/', Ref('AWS::AccountId'), '/*']),
                       "Principal" : {"AWS": [FindInMap('RegionMap', Ref('AWS::Region'), 'elbAccountId')]}},
                       {"Action" : ["s3:GetBucketAcl"],
                        "Resource" : Join('', ["arn:aws:s3:::", Ref(utility_bucket)]),
                        "Effect" : "Allow",
                            "Principal": {
                                "AWS": [
                                  "arn:aws:iam::903692715234:root",
                                  "arn:aws:iam::859597730677:root",
                                  "arn:aws:iam::814480443879:root",
                                  "arn:aws:iam::216624486486:root",
                                  "arn:aws:iam::086441151436:root",
                                  "arn:aws:iam::388731089494:root",
                                  "arn:aws:iam::284668455005:root",
                                  "arn:aws:iam::113285607260:root"]}},
                      {"Action" : ["s3:PutObject"],
                        "Resource": Join('', ["arn:aws:s3:::", Ref(utility_bucket), '/', cloudtrail_log_prefix + "AWSLogs/", Ref("AWS::AccountId"), '/*']),
                        "Effect" : "Allow",
                        "Principal": {
                            "AWS": [
                              "arn:aws:iam::903692715234:root",
                              "arn:aws:iam::859597730677:root",
                              "arn:aws:iam::814480443879:root",
                              "arn:aws:iam::216624486486:root",
                              "arn:aws:iam::086441151436:root",
                              "arn:aws:iam::388731089494:root",
                              "arn:aws:iam::284668455005:root",
                              "arn:aws:iam::113285607260:root"]},
                        "Condition": {"StringEquals" : {"s3:x-amz-acl": "bucket-owner-full-control"}}}]

        self.template.add_output(Output('elbAccessLoggingBucketAndPath',
                Value=Join('',['arn:aws:s3:::', Ref(utility_bucket), elb_log_prefix]),
                Description='S3 bucket and key name prefix to use when configuring elb access logs to aggregate to S3'))

        self.template.add_output(Output('cloudTrailLoggingBucketAndPath',
                Value=Join('',['arn:aws:s3:::', Ref(utility_bucket), cloudtrail_log_prefix]),
                Description='S3 bucket and key name prefix to use when configuring CloudTrail to aggregate logs to S3'))

        return {"Statement":statements}

    def create_asg(self,
                   layer_name,
                   instance_profile,
                   instance_type=None,
                   ami_name='ubuntu1404LtsAmiId',
                   ec2_key=None,
                   user_data=None,
                   default_instance_type=None,
                   security_groups=None,
                   min_size=1,
                   max_size=1,
                   root_volume_size=None,
                   root_volume_type=None,
                   include_ephemerals=True,
                   number_ephemeral_vols=2,
                   ebs_data_volumes=None, #[{'size':'100', 'type':'gp2', 'delete_on_termination': True, 'iops': 4000, 'volume_type': 'io1'}]
                   custom_tags=None,
                   load_balancer=None,
                   instance_monitoring=False,
                   subnet_type='private',
                   launch_config_metadata=None,
                   creation_policy=None,
                   update_policy=None,
                   depends_on=[]):
        '''
        Wrapper method used to create an EC2 Launch Configuration and Auto Scaling group
        @param layer_name [string] friendly name of the set of instances being created - will be set as the name for instances deployed
        @param instance_profile [Troposphere.iam.InstanceProfile] IAM Instance Profile object to be applied to instances launched within this Auto Scaling group
        @param instance_type [Troposphere.Parameter | string] Reference to the AWS EC2 Instance Type to deploy.
        @param ami_name [string] Name of the AMI to deploy as defined within the RegionMap lookup for the deployed region
        @param ec2_key [Troposphere.Parameter | Troposphere.Ref(Troposphere.Parameter)] Input parameter used to gather the name of the EC2 key to use to secure access to instances launched within this Auto Scaling group
        @param user_data [string[]] Array of strings (lines of bash script) to be set as the user data as a bootstrap script for instances launched within this Auto Scaling group
        @param default_instance_type [string - AWS Instance Type] AWS instance type to set as the default for the input parameter defining the instance type for this layer_name
        @param security_groups [Troposphere.ec2.SecurityGroup[]] array of security groups to be applied to instances within this Auto Scaling group
        @param min_size [int] value to set as the minimum number of instances for the Auto Scaling group
        @param max_size [int] value to set as the maximum number of instances for the Auto Scaling group
        @param root_volume_size [int] size (in GiB) to assign to the root volume of the launched instance
        @param include_ephemerals [Boolean] indicates that ephemeral volumes should be included in the block device mapping of the Launch Configuration
        @param number_ephemeral_vols [int] number of ephemeral volumes to attach within the block device mapping Launch Configuration
        @param ebs_data_volumes [list] dictionary pair of size and type data properties in a list used to create ebs volume attachments
        @param custom_tags [Troposphere.autoscaling.Tag[]] Collection of Auto Scaling tags to be assigned to the Auto Scaling Group
        @param load_balancer [Troposphere.elasticloadbalancing.LoadBalancer] Object reference to an ELB to be assigned to this auto scaling group
        @param instance_monitoring [Boolean] indicates that detailed monitoring should be turned on for all instnaces launched within this Auto Scaling group
        @param subnet_type [string {'public', 'private'}] string indicating which type of subnet (public or private) instances should be launched into
        '''
        if subnet_type not in ['public', 'private']:
            raise RuntimeError('Unable to determine which type of subnet instances should be launched into. ' + str(subnet_type) + ' is not one of ["public", "private"].')

        if ec2_key != None and type(ec2_key) != Ref:
            ec2_key = Ref(ec2_key)
        elif ec2_key == None:
            ec2_key = Ref(self.template.parameters['ec2Key'])

        if default_instance_type == None:
            default_instance_type = 'm1.small'

        if type(instance_type) != str:
            instance_type = Ref(instance_type)

        sg_list = []
        for sg in security_groups:
            if isinstance(sg, Ref):
                sg_list.append(sg)
            else:
                sg_list.append(Ref(sg))

        launch_config_obj = autoscaling.LaunchConfiguration(layer_name + 'LaunchConfiguration',
                IamInstanceProfile=Ref(instance_profile),
                ImageId=FindInMap('RegionMap', Ref('AWS::Region'), ami_name),
                InstanceType=instance_type,
                SecurityGroups=sg_list,
                KeyName=ec2_key,
                Metadata=(launch_config_metadata or None),
                AssociatePublicIpAddress=True if subnet_type == 'public' else False,
                InstanceMonitoring=instance_monitoring)

        if user_data != None:
            launch_config_obj.UserData=user_data

        block_devices = []
        if root_volume_type != None and root_volume_size != None:
            ebs_device = ec2.EBSBlockDevice(
                VolumeSize=root_volume_size)

            if root_volume_type != None:
                ebs_device.VolumeType=root_volume_type

            block_devices.append(ec2.BlockDeviceMapping(
                    DeviceName='/dev/sda1',
                    Ebs=ebs_device))

        device_names = ['/dev/sd%s' % c for c in 'bcdefghijklmnopqrstuvwxyz']

        if ebs_data_volumes != None and len(ebs_data_volumes) > 0:
            for ebs_volume in ebs_data_volumes:
                # Respect names provided by AMI when available
                if 'name' in ebs_volume:
                    device_name = ebs_volume.get('name')
                    device_names.remove(device_name)
                else:
                    device_name = device_names.pop()

                ebs_block_device = ec2.EBSBlockDevice(
                                DeleteOnTermination=ebs_volume.get('delete_on_termination', True),
                                VolumeSize=ebs_volume.get('size', '100'),
                                VolumeType=ebs_volume.get('type', 'gp2'))

                if 'iops' in ebs_volume:
                    ebs_block_device.Iops = int(ebs_volume.get('iops'))
                if 'snapshot_id' in ebs_volume:
                    ebs_block_device.SnapshotId = ebs_volume.get('snapshot_id')

                block_devices.append(ec2.BlockDeviceMapping(
                        DeviceName = device_name,
                        Ebs = ebs_block_device))

        if include_ephemerals and number_ephemeral_vols > 0:
            device_names.reverse()
            for x in range(0, number_ephemeral_vols):
                device_name = device_names.pop()
                block_devices.append(ec2.BlockDeviceMapping(
                            DeviceName= device_name,
                            VirtualName= 'ephemeral' + str(x)))

        if len(block_devices) > 0:
            launch_config_obj.BlockDeviceMappings = block_devices

        launch_config = self.template.add_resource(launch_config_obj)

        auto_scaling_obj = autoscaling.AutoScalingGroup(layer_name + 'AutoScalingGroup',
            AvailabilityZones=self.azs,
            LaunchConfigurationName=Ref(launch_config),
            MaxSize=max_size,
            MinSize=min_size,
            DesiredCapacity=min(min_size, max_size),
            VPCZoneIdentifier=self.subnets[subnet_type.lower()],
            TerminationPolicies=['OldestLaunchConfiguration', 'ClosestToNextInstanceHour', 'Default'],
            DependsOn=depends_on)

        lb_tmp = []

        if load_balancer is not None:
            try:
                if type(load_balancer) is dict:
                    for lb in load_balancer:
                        lb_tmp.append(Ref(load_balancer[lb]))
                elif type(load_balancer) is not Ref:
                    for lb in load_balancer:
                        lb_tmp.append(Ref(lb))
                else:
                    lb_tmp.append(load_balancer)
            except TypeError:
                lb_tmp.append(Ref(load_balancer))
        else:
            lb_tmp = None

        if lb_tmp is not None and len(lb_tmp) > 0:
            auto_scaling_obj.LoadBalancerNames = lb_tmp

        if creation_policy is not None:
            auto_scaling_obj.resource['CreationPolicy'] = creation_policy

        if update_policy is not None:
            auto_scaling_obj.resource['UpdatePolicy'] = update_policy

        if custom_tags != None and len(custom_tags) > 0:
            if type(custom_tags) != list:
                custom_tags = [custom_tags]
            auto_scaling_obj.Tags = custom_tags
        else:
            auto_scaling_obj.Tags = []

        auto_scaling_obj.Tags.append(autoscaling.Tag('Name', layer_name, True))
        return self.template.add_resource(auto_scaling_obj)

    def __init_region_map(self,
                          region_list):
        '''
        Internal helper method used to check to ensure mapping dictionaries are present
        @param region_list [list(str)] array of strings representing the names of the regions to validate and/or create within the RegionMap CloudFormation mapping
        '''
        if 'RegionMap' not in self.template.mappings:
            self.template.mappings['RegionMap'] = {}
        for region_name in region_list:
            if region_name not in self.template.mappings['RegionMap']:
                self.template.mappings['RegionMap'][region_name] = {}

    def create_reciprocal_sg(self,
                             source_group,
                             source_group_name,
                             destination_group,
                             destination_group_name,
                             from_port,
                             to_port=None,
                             ip_protocol='tcp'):
        '''
        Helper method creates reciprocal ingress and egress rules given two existing security groups and a set of ports
        @param source_group [Troposphere.ec2.SecurityGroup] Object reference to the source security group
        @param source_group_name [string] friendly name of the source security group used for labels
        @param destination_group [Troposphere.ec2.SecurityGroup] Object reference to the destination security group
        @param destination_group_name [string] friendly name of the destination security group used for labels
        @param from_port [string] lower boundary of the port range to set for the secuirty group rules
        @param to_port [string] upper boundary of the port range to set for the security group rules
        @param ip_protocol [string] name of the IP protocol to set this rule for
        '''
        if to_port == None:
            to_port = from_port
        if isinstance(from_port, unicode):
            from_port = from_port.encode('ascii', 'ignore')
        if isinstance(to_port, unicode):
            to_port = to_port.encode('ascii', 'ignore')
        if from_port == to_port:
            if isinstance(from_port, str):
                label_suffix = ip_protocol.capitalize() + from_port
            else:
                label_suffix = ip_protocol.capitalize() + 'Mapped'
        else:
            if isinstance(from_port, str) and isinstance(to_port, str):
                label_suffix = ip_protocol.capitalize() + from_port + 'To' + to_port
            else:
                label_suffix = ip_protocol.capitalize() + 'MappedPorts'

        CFN_TYPES = [GetAtt]

        if type(source_group) not in CFN_TYPES:
            source_group = Ref(source_group)

        if type(destination_group) not in CFN_TYPES:
            destination_group = Ref(destination_group)

        self.template.add_resource(ec2.SecurityGroupIngress(destination_group_name + 'Ingress' + source_group_name + label_suffix,
            SourceSecurityGroupId=source_group,
            GroupId=destination_group,
            FromPort=from_port,
            ToPort=to_port,
            IpProtocol=ip_protocol))

        self.template.add_resource(ec2.SecurityGroupEgress(source_group_name + 'Egress' + destination_group_name + label_suffix,
            DestinationSecurityGroupId=destination_group,
            GroupId=source_group,
            FromPort=from_port,
            ToPort=to_port,
            IpProtocol=ip_protocol))

    # Creates an ELB and attaches it to your template
    # Ports should be a dictionary of ELB ports to Instance ports
    # SSL cert name must be included if using ELB port 443
    # TODO: Parameterize more stuff
    def create_elb(self, resource_name, ports, utility_bucket=None, instances=[], security_groups=[], ssl_cert_name='', depends_on=[]):

        stickiness_policy_name = '%sElbStickinessPolicy' % resource_name
        stickiness_policy = elb.LBCookieStickinessPolicy(CookieExpirationPeriod='1800', PolicyName=stickiness_policy_name)

        listeners = []
        for elb_port in ports:
            if elb_port == tpc.HTTP_PORT:
                listeners.append(elb.Listener(LoadBalancerPort=elb_port, InstancePort=ports[elb_port], Protocol='HTTP', InstanceProtocol='HTTP',
                                 PolicyNames=[stickiness_policy_name]))
            elif elb_port == tpc.HTTPS_PORT:
                listeners.append(elb.Listener(LoadBalancerPort=elb_port, InstancePort=ports[elb_port], Protocol='HTTPS', InstanceProtocol='HTTPS',
                                 SSLCertificateId=Join("", ["arn:aws:iam::", {"Ref": "AWS::AccountId"}, ":server-certificate/", ssl_cert_name]),
                                 PolicyNames=[stickiness_policy_name]))
            else:
                listeners.append(elb.Listener(LoadBalancerPort=elb_port, InstancePort=ports[elb_port], Protocol='TCP', InstanceProtocol='TCP'))

        if tpc.HTTPS_PORT in ports:
            health_check_port = ports[tpc.HTTPS_PORT]
        elif tpc.HTTP_PORT in ports:
            health_check_port = ports[tpc.HTTP_PORT]
        else:
            health_check_port = ports.values()[0]

        elb_obj = elb.LoadBalancer(
            '%sElb' % resource_name,
            Subnets=self.subnets['public'],
            SecurityGroups=[Ref(sg) for sg in security_groups],
            CrossZone=True,
            LBCookieStickinessPolicy=[stickiness_policy],
            HealthCheck=elb.HealthCheck(
                HealthyThreshold=3,
                UnhealthyThreshold=5,
                Interval=30,
                Target='TCP:%s' % health_check_port,
                Timeout=5),
            Listeners=listeners,
            Instances=instances,
            Scheme='internet-facing',
            DependsOn=depends_on
        )

        if utility_bucket is not None:
            elb_obj.AccessLoggingPolicy = elb.AccessLoggingPolicy(
                EmitInterval=5,
                Enabled=True,
                S3BucketName=Ref(utility_bucket))

        return self.template.add_resource(elb_obj)
>>>>>>> 818c5cfe

    def to_json(self):
        '''
        Centralized method for managing outputting this template with a timestamp identifying when it was generated and for creating a SHA256 hash representing the template for validation purposes
        '''
        return self.template.to_template_json()

<<<<<<< HEAD
    def add_common_params_to_child_template(self, template):
        az_count = self.config['network']['az_count']
        subnet_types = self.config['network']['subnet_types']
        template.add_common_parameters(subnet_types, az_count)

        template.add_parameter_idempotent(Parameter(
            'ec2Key',
            Type='String',
            Default=self.config.get('template').get('ec2_key_default', 'default-key'),
            Description='Name of an existing EC2 KeyPair to enable SSH access to the instances',
            AllowedPattern=res.get_str('ec2_key'),
            MinLength=1,
            MaxLength=255,
            ConstraintDescription=res.get_str('ec2_key_message')))
=======
    @staticmethod
    def build_bootstrap(bootstrap_files,
                        variable_declarations=None,
                        cleanup_commands=None,
                        prepend_line='#!/bin/bash'):
        '''
        Method encapsulates process of building out the bootstrap given a set of variables and a bootstrap file to source from
        Returns base 64-wrapped, joined bootstrap to be applied to an instnace
        @param bootstrap_files [ string[] ] list of paths to the bash script(s) to read as the source for the bootstrap action to created
        @param variable_declaration [ list ] list of lines to add to the head of the file - used to inject bash variables into the script
        @param cleanup_commnds [ string[] ] list of lines to add at the end of the file - used for layer-specific details
        '''
        if prepend_line != '':
            ret_val = [prepend_line]
        else:
            ret_val = []

        if variable_declarations != None:
            for line in variable_declarations:
                ret_val.append(line)
        for bootstrap_file in bootstrap_files:
            for line in EnvironmentBase.get_file_contents(bootstrap_file):
                ret_val.append(line)
        if cleanup_commands != None:
            for line in cleanup_commands:
                ret_val.append(line)
        return Base64(Join("\n", ret_val))

    @staticmethod
    def get_file_contents(file_name):
        '''
        Method encpsulates reading a file into a list while removing newline characters
        @param file_name [string] path to file to read
        '''
        ret_val = []
        with open(file_name) as f:
            content = f.readlines()
        for line in content:
            if not line.startswith('#~'):
                ret_val.append(line.replace("\n", ""))
        return ret_val

    def create_instance_profile(self,
                                layer_name,
                                iam_policies=None):
        '''
        Helper method creates an IAM Role and Instance Profile for the optoinally specified IAM policies
        @param layer_name [string] friendly name for the Role and Instance Profile used for naming and path organization
        @param iam_policies [Troposphere.iam.Policy[]] array of IAM Policies to be associated with the Role and Instance Profile created
        '''
        iam_role_obj = iam.Role(layer_name + 'IAMRole',
                AssumeRolePolicyDocument={
                    'Statement': [{
                        'Effect': 'Allow',
                        'Principal': {'Service': ['ec2.amazonaws.com']},
                        'Action': ['sts:AssumeRole']
                    }]},
                    Path=Join('',['/' + self.globals.get('environment_name', 'environmentbase') + '/', layer_name , '/']))

        if iam_policies != None:
            iam_role_obj.Policies = iam_policies

        iam_role = self.template.add_resource(iam_role_obj)

        return self.template.add_resource(iam.InstanceProfile(layer_name + 'InstancePolicy',
                Path='/' + self.globals.get('environment_name', 'environmentbase') + '/',
                Roles=[Ref(iam_role)]))
>>>>>>> 818c5cfe

    def add_child_template(self,
                           template,
                           s3_bucket=None,
                           s3_key_prefix=None,
                           s3_canned_acl=None,
                           depends_on=[]):
        '''
        Method adds a child template to this object's template and binds the child template parameters to properties, resources and other stack outputs
        @param name [str] name of this template for key naming in s3
        @param template [Troposphere.Template] Troposphere Template object to add as a child to this object's template
        @param template_args [dict] key-value pair of configuration values for templates to apply to this operation
        @param s3_bucket [str] name of the bucket to upload keys to - will default to value in template_args if not present
        @param s3_key_prefix [str] s3 key name prefix to prepend to s3 key path - will default to value in template_args if not present
        @param s3_canned_acl [str] name of the s3 canned acl to apply to templates uploaded to S3 - will default to value in template_args if not present
        '''
        name = template.name

        self.add_common_params_to_child_template(template)
        self.load_ami_cache(template)

        template.build_hook()

        if s3_key_prefix == None:
            s3_key_prefix = self.template_args.get('s3_key_name_prefix', '')
        if s3_bucket is None:
            s3_bucket = self.template_args.get('s3_bucket')
        stack_url = template.upload_template(
                     s3_bucket,
                     upload_key_name=name,
                     s3_key_prefix=s3_key_prefix,
                     s3_canned_acl=self.template_args.get('s3_canned_acl', 'public-read'),
                     mock_upload=self.template_args.get('mock_upload', False))

        if name not in self.stack_outputs:
            self.stack_outputs[name] = []

        stack_params = {}
        for parameter in template.parameters.keys():

            # Manual parameter bindings single-namespace
            if parameter in self.manual_parameter_bindings:
                stack_params[parameter] = self.manual_parameter_bindings[parameter]

            # Naming scheme for identifying the AZ of a subnet (not sure if this is even used anywhere)
            elif parameter.startswith('availabilityZone'):
                stack_params[parameter] = GetAtt('privateSubnet' + parameter.replace('availabilityZone',''), 'AvailabilityZone')

            # Match any child stack parameters that have the same name as this stacks **parameters**
            elif parameter in self.template.parameters.keys():
                stack_params[parameter] = Ref(self.template.parameters.get(parameter))

            # Match any child stack parameters that have the same name as this stacks **resources**
            elif parameter in self.template.resources.keys():
                stack_params[parameter] = Ref(self.template.resources.get(parameter))

            # Match any child stack parameters that have the same name as this stacks **outputs**
            # TODO: Does this even work? Child runs after parent completes?
            elif parameter in self.stack_outputs:
                stack_params[parameter] = GetAtt(self.stack_outputs[parameter], 'Outputs.' + parameter)

            # Finally if nothing else matches copy the child templates parameter to this template's parameter list
            # so the value will pass through this stack down to the child.
            else:
                stack_params[parameter] = Ref(self.template.add_parameter(template.parameters[parameter]))
        stack_name = name + 'Stack'

        stack_obj = cf.Stack(
            stack_name,
            TemplateURL=stack_url,
            Parameters=stack_params,
            TimeoutInMinutes=self.template_args.get('timeout_in_minutes', '60'),
            DependsOn=depends_on)

        return self.template.add_resource(stack_obj)

if __name__ == '__main__':
    EnvironmentBase()<|MERGE_RESOLUTION|>--- conflicted
+++ resolved
@@ -17,16 +17,6 @@
 except ImportError:
     import json
 
-<<<<<<< HEAD
-=======
-def _get_internal_resource(resource_name):
-    '''Retrieves resource embedded in the package (even if installed as a zipped archive).'''
-    return json.loads(resource_string(__name__, 'data/' + resource_name))
-
-DEFAULT_CONFIG_FILENAME = 'config.json'
-DEFAULT_AMI_CACHE_FILENAME = 'ami_cache.json'
->>>>>>> 818c5cfe
-
 TIMEOUT = 60
 
 
@@ -35,9 +25,9 @@
 
 
 class EnvironmentBase(object):
-    '''
+    """
     EnvironmentBase encapsulates functionality required to build and deploy a network and common resources for object storage within a specified region
-    '''
+    """
 
     config_filename = None
     config = {}
@@ -49,20 +39,15 @@
     ignore_outputs = ['templateValidationHash', 'dateGenerated']
     stack_outputs = {}
 
-<<<<<<< HEAD
     def __init__(self, view=None, create_missing_files=True, config_filename=res.DEFAULT_CONFIG_FILENAME):
         """
-=======
-    def __init__(self, view=None, create_missing_files=True, config_filename=DEFAULT_CONFIG_FILENAME):
-        '''
->>>>>>> 818c5cfe
         Init method for environment base creates all common objects for a given environment within the CloudFormation
         template including a network, s3 bucket and requisite policies to allow ELB Access log aggregation and
         CloudTrail log storage.
         :param view: View object to use.
         :param create_missing_files: Specifies policy to use when local files are missing.  When disabled missing files will cause an IOException
         :param config_filename: The name of the config file to load by default.  Note: User can still override this value from the CLI with '--config-file'.
-        '''
+        """
 
         # Load the user interface
         if view is None:
@@ -89,9 +74,9 @@
         view.process_request(self)
 
     def write_template_to_file(self):
-        '''
+        """
         Serializes self.template to string and writes it to the file named in config['global']['output']
-        '''
+        """
         indent = 0 if not self.config['global']['print_debug'] else 4
 
         with open(self.config['global']['output'], 'w') as output_file:
@@ -102,10 +87,10 @@
             json.dump(reloaded_template, output_file, indent=indent, separators=(',', ':'))
 
     def create_action(self):
-        '''
+        """
         Default create_action invoked by the CLI
         Initializes a new template instance, and write it to file.
-        '''
+        """
         self.initialize_template()
 
         # Do custom troposphere resource creation in your overridden copy of this method
@@ -113,17 +98,11 @@
         self.write_template_to_file()
 
     def deploy_action(self):
-        '''
+        """
         Default deploy_action invoked by the CLI
         Attempt to query the status of the stack. If it already exists and is in a ready state, it will issue an
         update-stack command. If the stack does not yet exist, it will issue a create-stack command
-<<<<<<< HEAD
-        """
-=======
-        '''
-        cfn_conn = boto3.client('cloudformation')
-        cfn_template_filename = self.config['global']['output']
->>>>>>> 818c5cfe
+        """
 
         # If the boto section of config is used, create the session with it
         # Otherwise, assume boto has been set up another way
@@ -198,7 +177,6 @@
                 TimeoutInMinutes=TIMEOUT)
             print "Created new CF stack %s\n" % stack_name
 
-<<<<<<< HEAD
     def _validate_config_helper(self, schema, config, path):
         # Check each requirement
         for (req_key, req_value) in schema.iteritems():
@@ -247,19 +225,6 @@
         # Merge in any requirements provided by subclass's
         config_reqs_copy = copy.deepcopy(factory_schema)
         config_reqs_copy.update(self.get_config_schema_hook())
-=======
-    @classmethod
-    def _validate_config(cls, config):
-        '''
-        Compares provided dict against TEMPLATE_REQUIREMENTS. Checks that required all sections and values are present
-        and that the required types match. Throws ValidationError if not valid.
-        :param config: dict to be validated
-        '''
-        for (section, key_reqs) in TEMPLATE_REQUIREMENTS.iteritems():
-            if section not in config:
-                message = "Config file missing section: ", section
-                raise ValidationError(message)
->>>>>>> 818c5cfe
 
         self._validate_config_helper(config_reqs_copy, config, '')
 
@@ -339,7 +304,6 @@
         self.add_common_parameters(self.template_args)
         EnvironmentBase.load_ami_cache(self.template, self.create_missing_files)
 
-<<<<<<< HEAD
     @staticmethod
     def load_ami_cache(template, create_missing_files=True):
         """
@@ -348,12 +312,6 @@
         @param template The template to attach the AMI mapping to
         @param create_missing_file File loading policy, if true
         """
-=======
-    def load_ami_cache(self):
-        '''
-        Read in ami_cache file and attach AMI mapping to template. This file associates human readable handles to AMI ids.
-        '''
->>>>>>> 818c5cfe
         file_path = None
 
         # Users can provide override ami_cache in their project root
@@ -365,7 +323,6 @@
         elif os.path.isfile(res.DEFAULT_AMI_CACHE_FILENAME):
             file_path = res.DEFAULT_AMI_CACHE_FILENAME
 
-<<<<<<< HEAD
         if file_path:
             with open(file_path, 'r') as json_file:
                 json_data = json.load(json_file)
@@ -373,53 +330,6 @@
             json_data = res.FACTORY_DEFAULT_AMI_CACHE
             with open(res.DEFAULT_AMI_CACHE_FILENAME, 'w') as f:
                 f.write(json.dumps(res.FACTORY_DEFAULT_AMI_CACHE, indent=4, separators=(',', ': ')))
-=======
-    def add_ami_mapping(self, ami_map_file_path):
-        '''
-        Method gets the ami cache from the file locally and adds a mapping for ami ids per region into the template
-        This depends on populating ami_cache.json with the AMI ids that are output by the packer scripts per region
-        @param ami_map_file [string] path representing where to find the AMI map to ingest into this template
-        '''
-        if ami_map_file_path:
-            with open(ami_map_file_path, 'r') as json_file:
-                json_data = json.load(json_file)
-        elif self.create_missing_files:
-            json_data = FACTORY_DEFAULT_AMI_CACHE
-            with open(DEFAULT_AMI_CACHE_FILENAME, 'w') as f:
-                f.write(json.dumps(FACTORY_DEFAULT_AMI_CACHE, indent=4, separators=(',', ': ')))
-        else:
-            raise IOError(DEFAULT_AMI_CACHE_FILENAME + ' could not be found')
-
-        for region in json_data:
-            for key in json_data[region]:
-                self.add_region_map_value(region, key, json_data[region][key])
-
-    def register_elb_to_dns(self,
-                            elb,
-                            tier_name,
-                            tier_args):
-        '''
-        Method handles the process of uniformly creating CNAME records for ELBs in a given tier
-        @param elb [Troposphere.elasticloadbalancing.LoadBalancer]
-        @param tier_name [str]
-        @param tier_args [dict]
-        '''
-        if 'environmentHostedZone' not in self.template.parameters:
-            hostedzone = self.template.add_parameter(Parameter(
-                "environmentHostedZone",
-                Description="The DNS name of an existing Amazon Route 53 hosted zone",
-                Default=tier_args.get('base_hosted_zone_name', 'devopsdemo.com'),
-                Type="String"))
-        else:
-            hostedzone = self.template.parameters.get('environmentHostedZone')
-
-        if tier_name.lower() + 'HostName' not in self.template.parameters:
-            host_name = self.template.add_parameter(Parameter(
-                tier_name.lower() + 'HostName',
-                Description="Friendly host name to append to the environmentHostedZone base DNS record",
-                Type="String",
-                Default=tier_args.get('tier_host_name', tier_name.lower())))
->>>>>>> 818c5cfe
         else:
             raise IOError(res.DEFAULT_AMI_CACHE_FILENAME + ' could not be found')
 
@@ -446,401 +356,8 @@
                 Default='0.0.0.0/0',
                 MinLength=9,
                 MaxLength=18,
-<<<<<<< HEAD
                 AllowedPattern=res.get_str('cidr_regex'),
                 ConstraintDescription=res.get_str('cidr_regex_message')))
-=======
-                AllowedPattern=self.strings.get('cidr_regex'),
-                ConstraintDescription=self.strings.get('cidr_regex_message')))
-
-    def add_region_map_value(self,
-                             region,
-                             key,
-                             value):
-        '''
-        Method adds a key value pair to the RegionMap mapping within this CloudFormation template
-        @param region [string] AWS region name that the key value pair is associated with
-        @param key [string] name of the key to store in the RegionMap mapping for the specified Region
-        @param value [string] value portion of the key value pair related to the region specified
-        '''
-        self.__init_region_map([region])
-        if region not in self.template.mappings['RegionMap']:
-            self.template.mappings['RegionMap'][region] = {}
-        self.template.mappings['RegionMap'][region][key] = value
-
-    def get_logging_bucket_policy_document(self,
-                                           utility_bucket,
-                                           elb_log_prefix='elb_logs',
-                                           cloudtrail_log_prefix='cloudtrail_logs'):
-        '''
-        Method builds the S3 bucket policy statements which will allow the proper AWS account ids to write ELB Access Logs to the specified bucket and prefix.
-        Per documentation located at: http://docs.aws.amazon.com/ElasticLoadBalancing/latest/DeveloperGuide/configure-s3-bucket.html
-        @param utility_bucket [Troposphere.s3.Bucket] object reference of the utility bucket for this tier
-        @param elb_log_prefix [string] prefix for paths used to prefix the path where ELB will place access logs
-        '''
-        if elb_log_prefix != None and elb_log_prefix != '':
-            elb_log_prefix = elb_log_prefix + '/'
-        else:
-            elb_log_prefix = ''
-
-        if cloudtrail_log_prefix != None and cloudtrail_log_prefix != '':
-            cloudtrail_log_prefix = cloudtrail_log_prefix + '/'
-        else:
-            cloudtrail_log_prefix = ''
-
-        elb_accts = {'us-west-1': '027434742980',
-                     'us-west-2': '797873946194',
-                     'us-east-1': '127311923021',
-                     'eu-west-1': '156460612806',
-                     'ap-northeast-1': '582318560864',
-                     'ap-southeast-1': '114774131450',
-                     'ap-southeast-2': '783225319266',
-                     'sa-east-1': '507241528517',
-                     'us-gov-west-1': '048591011584'}
-
-        for region in elb_accts:
-            self.add_region_map_value(region, 'elbAccountId', elb_accts[region])
-
-        statements = [{"Action" : ["s3:PutObject"],
-                       "Effect" : "Allow",
-                       "Resource" : Join('', ['arn:aws:s3:::', Ref(utility_bucket), '/', elb_log_prefix + 'AWSLogs/', Ref('AWS::AccountId'), '/*']),
-                       "Principal" : {"AWS": [FindInMap('RegionMap', Ref('AWS::Region'), 'elbAccountId')]}},
-                       {"Action" : ["s3:GetBucketAcl"],
-                        "Resource" : Join('', ["arn:aws:s3:::", Ref(utility_bucket)]),
-                        "Effect" : "Allow",
-                            "Principal": {
-                                "AWS": [
-                                  "arn:aws:iam::903692715234:root",
-                                  "arn:aws:iam::859597730677:root",
-                                  "arn:aws:iam::814480443879:root",
-                                  "arn:aws:iam::216624486486:root",
-                                  "arn:aws:iam::086441151436:root",
-                                  "arn:aws:iam::388731089494:root",
-                                  "arn:aws:iam::284668455005:root",
-                                  "arn:aws:iam::113285607260:root"]}},
-                      {"Action" : ["s3:PutObject"],
-                        "Resource": Join('', ["arn:aws:s3:::", Ref(utility_bucket), '/', cloudtrail_log_prefix + "AWSLogs/", Ref("AWS::AccountId"), '/*']),
-                        "Effect" : "Allow",
-                        "Principal": {
-                            "AWS": [
-                              "arn:aws:iam::903692715234:root",
-                              "arn:aws:iam::859597730677:root",
-                              "arn:aws:iam::814480443879:root",
-                              "arn:aws:iam::216624486486:root",
-                              "arn:aws:iam::086441151436:root",
-                              "arn:aws:iam::388731089494:root",
-                              "arn:aws:iam::284668455005:root",
-                              "arn:aws:iam::113285607260:root"]},
-                        "Condition": {"StringEquals" : {"s3:x-amz-acl": "bucket-owner-full-control"}}}]
-
-        self.template.add_output(Output('elbAccessLoggingBucketAndPath',
-                Value=Join('',['arn:aws:s3:::', Ref(utility_bucket), elb_log_prefix]),
-                Description='S3 bucket and key name prefix to use when configuring elb access logs to aggregate to S3'))
-
-        self.template.add_output(Output('cloudTrailLoggingBucketAndPath',
-                Value=Join('',['arn:aws:s3:::', Ref(utility_bucket), cloudtrail_log_prefix]),
-                Description='S3 bucket and key name prefix to use when configuring CloudTrail to aggregate logs to S3'))
-
-        return {"Statement":statements}
-
-    def create_asg(self,
-                   layer_name,
-                   instance_profile,
-                   instance_type=None,
-                   ami_name='ubuntu1404LtsAmiId',
-                   ec2_key=None,
-                   user_data=None,
-                   default_instance_type=None,
-                   security_groups=None,
-                   min_size=1,
-                   max_size=1,
-                   root_volume_size=None,
-                   root_volume_type=None,
-                   include_ephemerals=True,
-                   number_ephemeral_vols=2,
-                   ebs_data_volumes=None, #[{'size':'100', 'type':'gp2', 'delete_on_termination': True, 'iops': 4000, 'volume_type': 'io1'}]
-                   custom_tags=None,
-                   load_balancer=None,
-                   instance_monitoring=False,
-                   subnet_type='private',
-                   launch_config_metadata=None,
-                   creation_policy=None,
-                   update_policy=None,
-                   depends_on=[]):
-        '''
-        Wrapper method used to create an EC2 Launch Configuration and Auto Scaling group
-        @param layer_name [string] friendly name of the set of instances being created - will be set as the name for instances deployed
-        @param instance_profile [Troposphere.iam.InstanceProfile] IAM Instance Profile object to be applied to instances launched within this Auto Scaling group
-        @param instance_type [Troposphere.Parameter | string] Reference to the AWS EC2 Instance Type to deploy.
-        @param ami_name [string] Name of the AMI to deploy as defined within the RegionMap lookup for the deployed region
-        @param ec2_key [Troposphere.Parameter | Troposphere.Ref(Troposphere.Parameter)] Input parameter used to gather the name of the EC2 key to use to secure access to instances launched within this Auto Scaling group
-        @param user_data [string[]] Array of strings (lines of bash script) to be set as the user data as a bootstrap script for instances launched within this Auto Scaling group
-        @param default_instance_type [string - AWS Instance Type] AWS instance type to set as the default for the input parameter defining the instance type for this layer_name
-        @param security_groups [Troposphere.ec2.SecurityGroup[]] array of security groups to be applied to instances within this Auto Scaling group
-        @param min_size [int] value to set as the minimum number of instances for the Auto Scaling group
-        @param max_size [int] value to set as the maximum number of instances for the Auto Scaling group
-        @param root_volume_size [int] size (in GiB) to assign to the root volume of the launched instance
-        @param include_ephemerals [Boolean] indicates that ephemeral volumes should be included in the block device mapping of the Launch Configuration
-        @param number_ephemeral_vols [int] number of ephemeral volumes to attach within the block device mapping Launch Configuration
-        @param ebs_data_volumes [list] dictionary pair of size and type data properties in a list used to create ebs volume attachments
-        @param custom_tags [Troposphere.autoscaling.Tag[]] Collection of Auto Scaling tags to be assigned to the Auto Scaling Group
-        @param load_balancer [Troposphere.elasticloadbalancing.LoadBalancer] Object reference to an ELB to be assigned to this auto scaling group
-        @param instance_monitoring [Boolean] indicates that detailed monitoring should be turned on for all instnaces launched within this Auto Scaling group
-        @param subnet_type [string {'public', 'private'}] string indicating which type of subnet (public or private) instances should be launched into
-        '''
-        if subnet_type not in ['public', 'private']:
-            raise RuntimeError('Unable to determine which type of subnet instances should be launched into. ' + str(subnet_type) + ' is not one of ["public", "private"].')
-
-        if ec2_key != None and type(ec2_key) != Ref:
-            ec2_key = Ref(ec2_key)
-        elif ec2_key == None:
-            ec2_key = Ref(self.template.parameters['ec2Key'])
-
-        if default_instance_type == None:
-            default_instance_type = 'm1.small'
-
-        if type(instance_type) != str:
-            instance_type = Ref(instance_type)
-
-        sg_list = []
-        for sg in security_groups:
-            if isinstance(sg, Ref):
-                sg_list.append(sg)
-            else:
-                sg_list.append(Ref(sg))
-
-        launch_config_obj = autoscaling.LaunchConfiguration(layer_name + 'LaunchConfiguration',
-                IamInstanceProfile=Ref(instance_profile),
-                ImageId=FindInMap('RegionMap', Ref('AWS::Region'), ami_name),
-                InstanceType=instance_type,
-                SecurityGroups=sg_list,
-                KeyName=ec2_key,
-                Metadata=(launch_config_metadata or None),
-                AssociatePublicIpAddress=True if subnet_type == 'public' else False,
-                InstanceMonitoring=instance_monitoring)
-
-        if user_data != None:
-            launch_config_obj.UserData=user_data
-
-        block_devices = []
-        if root_volume_type != None and root_volume_size != None:
-            ebs_device = ec2.EBSBlockDevice(
-                VolumeSize=root_volume_size)
-
-            if root_volume_type != None:
-                ebs_device.VolumeType=root_volume_type
-
-            block_devices.append(ec2.BlockDeviceMapping(
-                    DeviceName='/dev/sda1',
-                    Ebs=ebs_device))
-
-        device_names = ['/dev/sd%s' % c for c in 'bcdefghijklmnopqrstuvwxyz']
-
-        if ebs_data_volumes != None and len(ebs_data_volumes) > 0:
-            for ebs_volume in ebs_data_volumes:
-                # Respect names provided by AMI when available
-                if 'name' in ebs_volume:
-                    device_name = ebs_volume.get('name')
-                    device_names.remove(device_name)
-                else:
-                    device_name = device_names.pop()
-
-                ebs_block_device = ec2.EBSBlockDevice(
-                                DeleteOnTermination=ebs_volume.get('delete_on_termination', True),
-                                VolumeSize=ebs_volume.get('size', '100'),
-                                VolumeType=ebs_volume.get('type', 'gp2'))
-
-                if 'iops' in ebs_volume:
-                    ebs_block_device.Iops = int(ebs_volume.get('iops'))
-                if 'snapshot_id' in ebs_volume:
-                    ebs_block_device.SnapshotId = ebs_volume.get('snapshot_id')
-
-                block_devices.append(ec2.BlockDeviceMapping(
-                        DeviceName = device_name,
-                        Ebs = ebs_block_device))
-
-        if include_ephemerals and number_ephemeral_vols > 0:
-            device_names.reverse()
-            for x in range(0, number_ephemeral_vols):
-                device_name = device_names.pop()
-                block_devices.append(ec2.BlockDeviceMapping(
-                            DeviceName= device_name,
-                            VirtualName= 'ephemeral' + str(x)))
-
-        if len(block_devices) > 0:
-            launch_config_obj.BlockDeviceMappings = block_devices
-
-        launch_config = self.template.add_resource(launch_config_obj)
-
-        auto_scaling_obj = autoscaling.AutoScalingGroup(layer_name + 'AutoScalingGroup',
-            AvailabilityZones=self.azs,
-            LaunchConfigurationName=Ref(launch_config),
-            MaxSize=max_size,
-            MinSize=min_size,
-            DesiredCapacity=min(min_size, max_size),
-            VPCZoneIdentifier=self.subnets[subnet_type.lower()],
-            TerminationPolicies=['OldestLaunchConfiguration', 'ClosestToNextInstanceHour', 'Default'],
-            DependsOn=depends_on)
-
-        lb_tmp = []
-
-        if load_balancer is not None:
-            try:
-                if type(load_balancer) is dict:
-                    for lb in load_balancer:
-                        lb_tmp.append(Ref(load_balancer[lb]))
-                elif type(load_balancer) is not Ref:
-                    for lb in load_balancer:
-                        lb_tmp.append(Ref(lb))
-                else:
-                    lb_tmp.append(load_balancer)
-            except TypeError:
-                lb_tmp.append(Ref(load_balancer))
-        else:
-            lb_tmp = None
-
-        if lb_tmp is not None and len(lb_tmp) > 0:
-            auto_scaling_obj.LoadBalancerNames = lb_tmp
-
-        if creation_policy is not None:
-            auto_scaling_obj.resource['CreationPolicy'] = creation_policy
-
-        if update_policy is not None:
-            auto_scaling_obj.resource['UpdatePolicy'] = update_policy
-
-        if custom_tags != None and len(custom_tags) > 0:
-            if type(custom_tags) != list:
-                custom_tags = [custom_tags]
-            auto_scaling_obj.Tags = custom_tags
-        else:
-            auto_scaling_obj.Tags = []
-
-        auto_scaling_obj.Tags.append(autoscaling.Tag('Name', layer_name, True))
-        return self.template.add_resource(auto_scaling_obj)
-
-    def __init_region_map(self,
-                          region_list):
-        '''
-        Internal helper method used to check to ensure mapping dictionaries are present
-        @param region_list [list(str)] array of strings representing the names of the regions to validate and/or create within the RegionMap CloudFormation mapping
-        '''
-        if 'RegionMap' not in self.template.mappings:
-            self.template.mappings['RegionMap'] = {}
-        for region_name in region_list:
-            if region_name not in self.template.mappings['RegionMap']:
-                self.template.mappings['RegionMap'][region_name] = {}
-
-    def create_reciprocal_sg(self,
-                             source_group,
-                             source_group_name,
-                             destination_group,
-                             destination_group_name,
-                             from_port,
-                             to_port=None,
-                             ip_protocol='tcp'):
-        '''
-        Helper method creates reciprocal ingress and egress rules given two existing security groups and a set of ports
-        @param source_group [Troposphere.ec2.SecurityGroup] Object reference to the source security group
-        @param source_group_name [string] friendly name of the source security group used for labels
-        @param destination_group [Troposphere.ec2.SecurityGroup] Object reference to the destination security group
-        @param destination_group_name [string] friendly name of the destination security group used for labels
-        @param from_port [string] lower boundary of the port range to set for the secuirty group rules
-        @param to_port [string] upper boundary of the port range to set for the security group rules
-        @param ip_protocol [string] name of the IP protocol to set this rule for
-        '''
-        if to_port == None:
-            to_port = from_port
-        if isinstance(from_port, unicode):
-            from_port = from_port.encode('ascii', 'ignore')
-        if isinstance(to_port, unicode):
-            to_port = to_port.encode('ascii', 'ignore')
-        if from_port == to_port:
-            if isinstance(from_port, str):
-                label_suffix = ip_protocol.capitalize() + from_port
-            else:
-                label_suffix = ip_protocol.capitalize() + 'Mapped'
-        else:
-            if isinstance(from_port, str) and isinstance(to_port, str):
-                label_suffix = ip_protocol.capitalize() + from_port + 'To' + to_port
-            else:
-                label_suffix = ip_protocol.capitalize() + 'MappedPorts'
-
-        CFN_TYPES = [GetAtt]
-
-        if type(source_group) not in CFN_TYPES:
-            source_group = Ref(source_group)
-
-        if type(destination_group) not in CFN_TYPES:
-            destination_group = Ref(destination_group)
-
-        self.template.add_resource(ec2.SecurityGroupIngress(destination_group_name + 'Ingress' + source_group_name + label_suffix,
-            SourceSecurityGroupId=source_group,
-            GroupId=destination_group,
-            FromPort=from_port,
-            ToPort=to_port,
-            IpProtocol=ip_protocol))
-
-        self.template.add_resource(ec2.SecurityGroupEgress(source_group_name + 'Egress' + destination_group_name + label_suffix,
-            DestinationSecurityGroupId=destination_group,
-            GroupId=source_group,
-            FromPort=from_port,
-            ToPort=to_port,
-            IpProtocol=ip_protocol))
-
-    # Creates an ELB and attaches it to your template
-    # Ports should be a dictionary of ELB ports to Instance ports
-    # SSL cert name must be included if using ELB port 443
-    # TODO: Parameterize more stuff
-    def create_elb(self, resource_name, ports, utility_bucket=None, instances=[], security_groups=[], ssl_cert_name='', depends_on=[]):
-
-        stickiness_policy_name = '%sElbStickinessPolicy' % resource_name
-        stickiness_policy = elb.LBCookieStickinessPolicy(CookieExpirationPeriod='1800', PolicyName=stickiness_policy_name)
-
-        listeners = []
-        for elb_port in ports:
-            if elb_port == tpc.HTTP_PORT:
-                listeners.append(elb.Listener(LoadBalancerPort=elb_port, InstancePort=ports[elb_port], Protocol='HTTP', InstanceProtocol='HTTP',
-                                 PolicyNames=[stickiness_policy_name]))
-            elif elb_port == tpc.HTTPS_PORT:
-                listeners.append(elb.Listener(LoadBalancerPort=elb_port, InstancePort=ports[elb_port], Protocol='HTTPS', InstanceProtocol='HTTPS',
-                                 SSLCertificateId=Join("", ["arn:aws:iam::", {"Ref": "AWS::AccountId"}, ":server-certificate/", ssl_cert_name]),
-                                 PolicyNames=[stickiness_policy_name]))
-            else:
-                listeners.append(elb.Listener(LoadBalancerPort=elb_port, InstancePort=ports[elb_port], Protocol='TCP', InstanceProtocol='TCP'))
-
-        if tpc.HTTPS_PORT in ports:
-            health_check_port = ports[tpc.HTTPS_PORT]
-        elif tpc.HTTP_PORT in ports:
-            health_check_port = ports[tpc.HTTP_PORT]
-        else:
-            health_check_port = ports.values()[0]
-
-        elb_obj = elb.LoadBalancer(
-            '%sElb' % resource_name,
-            Subnets=self.subnets['public'],
-            SecurityGroups=[Ref(sg) for sg in security_groups],
-            CrossZone=True,
-            LBCookieStickinessPolicy=[stickiness_policy],
-            HealthCheck=elb.HealthCheck(
-                HealthyThreshold=3,
-                UnhealthyThreshold=5,
-                Interval=30,
-                Target='TCP:%s' % health_check_port,
-                Timeout=5),
-            Listeners=listeners,
-            Instances=instances,
-            Scheme='internet-facing',
-            DependsOn=depends_on
-        )
-
-        if utility_bucket is not None:
-            elb_obj.AccessLoggingPolicy = elb.AccessLoggingPolicy(
-                EmitInterval=5,
-                Enabled=True,
-                S3BucketName=Ref(utility_bucket))
-
-        return self.template.add_resource(elb_obj)
->>>>>>> 818c5cfe
 
     def to_json(self):
         '''
@@ -848,7 +365,6 @@
         '''
         return self.template.to_template_json()
 
-<<<<<<< HEAD
     def add_common_params_to_child_template(self, template):
         az_count = self.config['network']['az_count']
         subnet_types = self.config['network']['subnet_types']
@@ -863,75 +379,6 @@
             MinLength=1,
             MaxLength=255,
             ConstraintDescription=res.get_str('ec2_key_message')))
-=======
-    @staticmethod
-    def build_bootstrap(bootstrap_files,
-                        variable_declarations=None,
-                        cleanup_commands=None,
-                        prepend_line='#!/bin/bash'):
-        '''
-        Method encapsulates process of building out the bootstrap given a set of variables and a bootstrap file to source from
-        Returns base 64-wrapped, joined bootstrap to be applied to an instnace
-        @param bootstrap_files [ string[] ] list of paths to the bash script(s) to read as the source for the bootstrap action to created
-        @param variable_declaration [ list ] list of lines to add to the head of the file - used to inject bash variables into the script
-        @param cleanup_commnds [ string[] ] list of lines to add at the end of the file - used for layer-specific details
-        '''
-        if prepend_line != '':
-            ret_val = [prepend_line]
-        else:
-            ret_val = []
-
-        if variable_declarations != None:
-            for line in variable_declarations:
-                ret_val.append(line)
-        for bootstrap_file in bootstrap_files:
-            for line in EnvironmentBase.get_file_contents(bootstrap_file):
-                ret_val.append(line)
-        if cleanup_commands != None:
-            for line in cleanup_commands:
-                ret_val.append(line)
-        return Base64(Join("\n", ret_val))
-
-    @staticmethod
-    def get_file_contents(file_name):
-        '''
-        Method encpsulates reading a file into a list while removing newline characters
-        @param file_name [string] path to file to read
-        '''
-        ret_val = []
-        with open(file_name) as f:
-            content = f.readlines()
-        for line in content:
-            if not line.startswith('#~'):
-                ret_val.append(line.replace("\n", ""))
-        return ret_val
-
-    def create_instance_profile(self,
-                                layer_name,
-                                iam_policies=None):
-        '''
-        Helper method creates an IAM Role and Instance Profile for the optoinally specified IAM policies
-        @param layer_name [string] friendly name for the Role and Instance Profile used for naming and path organization
-        @param iam_policies [Troposphere.iam.Policy[]] array of IAM Policies to be associated with the Role and Instance Profile created
-        '''
-        iam_role_obj = iam.Role(layer_name + 'IAMRole',
-                AssumeRolePolicyDocument={
-                    'Statement': [{
-                        'Effect': 'Allow',
-                        'Principal': {'Service': ['ec2.amazonaws.com']},
-                        'Action': ['sts:AssumeRole']
-                    }]},
-                    Path=Join('',['/' + self.globals.get('environment_name', 'environmentbase') + '/', layer_name , '/']))
-
-        if iam_policies != None:
-            iam_role_obj.Policies = iam_policies
-
-        iam_role = self.template.add_resource(iam_role_obj)
-
-        return self.template.add_resource(iam.InstanceProfile(layer_name + 'InstancePolicy',
-                Path='/' + self.globals.get('environment_name', 'environmentbase') + '/',
-                Roles=[Ref(iam_role)]))
->>>>>>> 818c5cfe
 
     def add_child_template(self,
                            template,
