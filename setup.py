--- conflicted
+++ resolved
@@ -70,17 +70,11 @@
         "boto3==1.1.0",
         "ipcalc==1.1.2",
         "docopt==0.6.2",
-<<<<<<< HEAD
-        "setuptools>=17.1",
-        "awacs>=0.5.2",
-        "PyYAML==3.11"
-=======
         "setuptools==17.1",
         "awacs==0.5.3",
         "commentjson==0.6",
         "PyYAML==3.11",
         'pbr==1.8.0'
->>>>>>> 9ac4bd85
     ],
 
     # Optional dependencies
