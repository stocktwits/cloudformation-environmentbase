# -*- encoding: utf8 -*-
import io
from os.path import dirname
from os.path import join
from setuptools import find_packages
from setuptools import setup

execfile('src/environmentbase/version.py')


def read(*names, **kwargs):
    return io.open(
        join(dirname(__file__), *names),
        encoding=kwargs.get("encoding", "utf8")
    ).read()

setup(
    name="cfn-environment-base",

    # Version is centrally managed from src/environmentbase/version.py
    version=__version__,

    description="Base environment for Troposphere based CFN project environments",
    long_description="%s" % read("README.md"),

    url='https://github.com/DualSpark/cloudformation-environmentbase',

    author="Patrick McClory",
    author_email="patrick@dualspark.com",

    license="ISC",

    classifiers=[
        # complete classifier list: http://pypi.python.org/pypi?%3Aaction=list_classifiers
        "Development Status :: 4 - Beta",
        "Intended Audience :: Developers",
        "License :: OSI Approved :: ISC License",
        "Operating System :: Unix",
        "Operating System :: POSIX",
        "Operating System :: Microsoft :: Windows",
        "Programming Language :: Python",
        "Programming Language :: Python :: 2.6",
        "Programming Language :: Python :: 2.7",
        "Programming Language :: Python :: 3",
        "Programming Language :: Python :: 3.3",
        "Programming Language :: Python :: 3.4",
        "Programming Language :: Python :: Implementation :: CPython",
        "Programming Language :: Python :: Implementation :: PyPy",
        "Topic :: Utilities",
        "Topic :: Software Development :: Code Generators"
    ],

    # keywords=["keyword1", "keyword2", "keyword3"],

    # List out the packages to include when running build/install/distribute
    packages=find_packages("src", exclude=['tests*']),

    # For more fine grain control over modules included or excluded use py_modules
    # py_modules=[splitext(basename(i))[0] for i in glob.glob("src/**/*.py")],

    # Specifies the root/default package is below 'src'
    package_dir={"": "src"},

    install_requires=[
        "troposphere>=1.1.2",
        "boto>=2.38.0",
        "botocore>=1.1.1",
        "boto3>=1.1.0",
        "ipcalc==1.1.2",
        "docopt==0.6.2",
<<<<<<< HEAD
        "setuptools>=17.1",
        "awacs>=0.5.2",
        "boto3",
        "lxml",
        "cssselect",
=======
        'setuptools>=17.1',
        'boto3',
>>>>>>> a53f15c6
        "commentjson"
    ],

    # Optional dependencies
    extras_require={
        'rst': ["commentjson"],
    },

    # This section is required for setuptools to auto-gen the cross platform wrapper script
    # i.e. 'environmentbase --version' instead of 'python -m environmentbase --version'
    entry_points={
        "console_scripts": [
            "environmentbase = environmentbase.__main__:main",
            # "environmentutil = environmentutil.environmentutil:main",
            # "awsbootstrap = environmentbase.accountbootstrap:main"
        ]
    },

    # If disabled, generated egg will only contain *.py files.
    # Leave enabled so we can distribute factory default data w/in the packages
    include_package_data=True,

    # Enable if the package can run as a zip file (some performance improvements)
    # Disable if it needs to run as an extracted zip inside <python>/site-packages
    # Requires special resource handling for embedded data files, see:
    # http://peak.telecommunity.com/DevCenter/PythonEggs#accessing-package-resources
    zip_safe=True,

    # Test runner and required testing packages
    test_suite='nose2.collector.collector',
    tests_require=[
        'nose2>=0.5.0',
        'unittest2>=1.1.0',
        'mock>=1.1.2'
    ]
)<|MERGE_RESOLUTION|>--- conflicted
+++ resolved
@@ -68,16 +68,9 @@
         "boto3>=1.1.0",
         "ipcalc==1.1.2",
         "docopt==0.6.2",
-<<<<<<< HEAD
         "setuptools>=17.1",
         "awacs>=0.5.2",
         "boto3",
-        "lxml",
-        "cssselect",
-=======
-        'setuptools>=17.1',
-        'boto3',
->>>>>>> a53f15c6
         "commentjson"
     ],
 
